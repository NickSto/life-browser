--- conflicted
+++ resolved
@@ -25,14 +25,10 @@
   from contacts import Contact, ContactBook
 from drivers.utils import extract_data
 
-<<<<<<< HEAD
-VERSION = '0.2.2'
-=======
 #TODO: Deal with participants leaving and joining hangouts chats.
 #      Membership can vary over time, but I think this is currently getting the static list of
 #      participants Hangouts gives in the metadata for each conversation. I think this really only
 #      comes up in actual group chats like the slurm group and the HacDC conversation.
->>>>>>> d859a5d3
 
 VERSION = '0.2.2'
 
